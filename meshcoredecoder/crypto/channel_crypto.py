--- conflicted
+++ resolved
@@ -14,10 +14,6 @@
 from ..types.crypto import DecryptionResult
 from ..utils.hex import hex_to_bytes, bytes_to_hex
 
-<<<<<<< HEAD
-=======
-# Try to import Ed25519/X25519 for key exchange
->>>>>>> 6a550101
 try:
     from cryptography.hazmat.primitives.asymmetric import x25519, ed25519
     from cryptography.hazmat.primitives import serialization
@@ -30,10 +26,6 @@
 
 # Try to import PyNaCl for proper Ed25519 to X25519 conversion
 try:
-<<<<<<< HEAD
-=======
-    import nacl.utils
->>>>>>> 6a550101
     from nacl.bindings import crypto_sign_ed25519_pk_to_curve25519, crypto_sign_ed25519_sk_to_curve25519
     PYNaCl_AVAILABLE = True
 except ImportError:
